# SPDX-FileCopyrightText: Copyright (c) 2021-2022 NVIDIA CORPORATION & AFFILIATES. All rights reserved.
# SPDX-License-Identifier: LicenseRef-NvidiaProprietary
#
# NVIDIA CORPORATION, its affiliates and licensors retain all intellectual
# property and proprietary rights in and to this material, related
# documentation and any modifications thereto. Any use, reproduction,
# disclosure or distribution of this material and related documentation
# without an express license agreement from NVIDIA CORPORATION or
# its affiliates is strictly prohibited.

"""Loss functions."""

import numpy as np
import torch
from torch.nn import functional as F
from torch_utils import training_stats
from torch_utils.ops import conv2d_gradfix
from torch_utils.ops import upfirdn2d
from training.dual_discriminator import filtered_resizing
# from torchvision.utils import save_image
import os
import cv2
from .face_parser import FaceParser, Erosion2d
#----------------------------------------------------------------------------

class Loss:
    def accumulate_gradients(self, phase, real_img, real_c, gen_z, gen_c, gain, cur_nimg): # to be overridden by subclass
        raise NotImplementedError()

#----------------------------------------------------------------------------

class StyleGAN2Loss(Loss):
    def __init__(self, device, G, D, augment_pipe=None, r1_gamma=10, style_mixing_prob=0, pl_weight=0, pl_batch_shrink=2, pl_decay=0.01, pl_no_weight_grad=False, blur_init_sigma=0, blur_fade_kimg=0, r1_gamma_init=0, r1_gamma_fade_kimg=0, neural_rendering_resolution_initial=64, neural_rendering_resolution_final=None, neural_rendering_resolution_fade_kimg=0, gpc_reg_fade_kimg=1000, gpc_reg_prob=None, dual_discrimination=False, filter_mode='antialiased'):
        super().__init__()
        self.device             = device
        self.G                  = G
        self.D                  = D
        self.augment_pipe       = augment_pipe
        self.r1_gamma           = r1_gamma
        self.style_mixing_prob  = style_mixing_prob
        self.pl_weight          = pl_weight
        self.pl_batch_shrink    = pl_batch_shrink
        self.pl_decay           = pl_decay
        self.pl_no_weight_grad  = pl_no_weight_grad
        self.pl_mean            = torch.zeros([], device=device)
        self.blur_init_sigma    = blur_init_sigma
        self.blur_fade_kimg     = blur_fade_kimg
        self.r1_gamma_init      = r1_gamma_init
        self.r1_gamma_fade_kimg = r1_gamma_fade_kimg
        self.neural_rendering_resolution_initial = neural_rendering_resolution_initial
        self.neural_rendering_resolution_final = neural_rendering_resolution_final
        self.neural_rendering_resolution_fade_kimg = neural_rendering_resolution_fade_kimg
        self.gpc_reg_fade_kimg = gpc_reg_fade_kimg
        self.gpc_reg_prob = gpc_reg_prob
        self.dual_discrimination = dual_discrimination
        self.filter_mode = filter_mode
        self.resample_filter = upfirdn2d.setup_filter([1,3,3,1], device=device)
        self.blur_raw_target = True
        assert self.gpc_reg_prob is None or (0 <= self.gpc_reg_prob <= 1)
        self.step = 0
        self.face_parser = FaceParser(device)
        self.erosion = Erosion2d(1, 1, 7, soft_max=False).to(device)

        list_kernels = []
        num_neighboors = 3
        init_neighboor = torch.zeros((num_neighboors, num_neighboors), dtype=torch.float32)
        init_neighboor[1,1] = 1
        
        for i in range(num_neighboors):
            for j in range(num_neighboors):
                if (i == 1 and j== 1) : continue
                tmp = init_neighboor.clone()
                tmp[i,j] = -1.
                list_kernels.append(tmp)
        list_kernels = torch.stack(list_kernels, 0).unsqueeze(1)
        list_kernels.require_grad = False
        self.diff_kernel = list_kernels.to(device)
        
        # diff depth
        

    def run_G(self, z, c, swapping_prob, neural_rendering_resolution, update_emas=False):
        # import pdb; pdb.set_trace()
        # self.G.eval().requires_grad_(False)
        if swapping_prob is not None:
            c_swapped = torch.roll(c.clone(), 1, 0)
            c_gen_conditioning = torch.where(torch.rand((c.shape[0], 1), device=c.device) < swapping_prob, c_swapped, c)
        else:
            c_gen_conditioning = torch.zeros_like(c)
        
       
        ws = self.G.mapping(z, c_gen_conditioning, update_emas=update_emas)
        if self.style_mixing_prob > 0:
            with torch.autograd.profiler.record_function('style_mixing'):
                cutoff = torch.empty([], dtype=torch.int64, device=ws.device).random_(1, ws.shape[1])
                cutoff = torch.where(torch.rand([], device=ws.device) < self.style_mixing_prob, cutoff, torch.full_like(cutoff, ws.shape[1]))
                ws[:, cutoff:] = self.G.mapping(torch.randn_like(z), c, update_emas=False)[:, cutoff:]
        gen_output = self.G.synthesis(ws, c, neural_rendering_resolution=neural_rendering_resolution, update_emas=update_emas)
        '''self.step += 1
        run_dir = 'test_img/save'
        images =gen_output['image']
        images= (images - images.min()) / (images.max() - images.min())
        images_raw = gen_output['image_raw']
        images_raw= (images_raw - images_raw.min()) / (images_raw.max() - images_raw.min())
        images_depth = gen_output['image_depth']
        images_depth= (images_depth - images_depth.min()) / (images_depth.max() - images_depth.min())
        save_image(images, os.path.join(run_dir, f'fakes{self.step}.png'))
        save_image(images_raw, os.path.join(run_dir, f'fakes{self.step}_raw.png') )
        save_image(images_depth, os.path.join(run_dir, f'fakes{self.step}_depth.png'))
        torch.save(z,os.path.join(run_dir, f'z{self.step}.pt') )
        torch.save(c_gen_conditioning ,os.path.join(run_dir, f'c{self.step}.pt') )
        # assert False'''
        return gen_output, ws
    def smooth_seg_loss(self,depth_map, mask, img, device):
        mask.require_grad = True
        self.diff_kernel.require_grad = False

        diff_depth = torch.nn.functional.conv2d(depth_map, self.diff_kernel, padding=(1,1))

        mask[:, :, 0] = 0
        mask[:, :, 255] = 0
        mask[:, :, :, 255] = 0
        mask[:, :, :, 0] = 0
        neighbor_loss = mask * ((diff_depth**2).sum(1, keepdims=True)) ** 0.5
        # import pdb; pdb.set_trace()
<<<<<<< HEAD
        
        # save_image((neighbor_loss - neighbor_loss.min()) / (neighbor_loss.max()-neighbor_loss.min()) , f'test_img/ne_test_loadmd{self.step}.png')
=======
>>>>>>> d5203272
        
        neighbor_loss = neighbor_loss[mask > 0]
        valid_loss, _ = torch.topk(neighbor_loss, int(0.7 * neighbor_loss.size()[0]))
        neighbor_loss = valid_loss.mean()
        # import pdb; pdb.set_trace()
        # print(neighbor_loss)
        return neighbor_loss

    def load_cz(self, swapping_prob, device, gen_z, gen_c, id_class, erosion=True):
        
        out, _ = self.run_G(gen_z, gen_c, swapping_prob=swapping_prob, neural_rendering_resolution=128)

        # FACE PARSING
        image = out["image"].detach()
        seg_mask = self.face_parser.parse(image) # B x 1 x 512 x 512

        seg_mask = (seg_mask == id_class).float()
        if seg_mask.sum() == 0:
            return 0
        seg_mask = F.interpolate(seg_mask, size=(256, 256), mode='nearest')
        if erosion:
            with torch.no_grad():
                seg_mask = self.erosion(seg_mask)
        
        depth_map = out['image_depth']
        depth_map = F.interpolate(depth_map, size=(256, 256), mode='bilinear', align_corners=True)
        neighbor_loss = self.smooth_seg_loss(depth_map, seg_mask, out['image_raw'].to(device), device)

        return neighbor_loss

    def run_D(self, img, c, blur_sigma=0, blur_sigma_raw=0, update_emas=False):
        blur_size = np.floor(blur_sigma * 3)
        if blur_size > 0:
            with torch.autograd.profiler.record_function('blur'):
                f = torch.arange(-blur_size, blur_size + 1, device=img['image'].device).div(blur_sigma).square().neg().exp2()
                img['image'] = upfirdn2d.filter2d(img['image'], f / f.sum())

        if self.augment_pipe is not None:
            augmented_pair = self.augment_pipe(torch.cat([img['image'],
                                                    torch.nn.functional.interpolate(img['image_raw'], size=img['image'].shape[2:], mode='bilinear', antialias=True)],
                                                    dim=1))
            img['image'] = augmented_pair[:, :img['image'].shape[1]]
            img['image_raw'] = torch.nn.functional.interpolate(augmented_pair[:, img['image'].shape[1]:], size=img['image_raw'].shape[2:], mode='bilinear', antialias=True)

        logits = self.D(img, c, update_emas=update_emas)
        return logits

    def sym_loss(self, phase, real_img, gen_z, gen_c ):
        G = phase
        cam_pivot = torch.tensor(G.rendering_kwargs.get('avg_camera_pivot', [0, 0, 0]), device=device)
        cam_radius = G.rendering_kwargs.get('avg_camera_radius', 2.7)
        cam2world_pose = LookAtPoseSampler.sample(np.pi/2 + angle_y, np.pi/2 + angle_p, cam_pivot, radius=cam_radius, device=device)
        conditioning_cam2world_pose = LookAtPoseSampler.sample(np.pi/2, np.pi/2, cam_pivot, radius=cam_radius, device=device)
        camera_params = torch.cat([cam2world_pose.reshape(-1, 16), intrinsics.reshape(-1, 9)], 1)
        conditioning_params = torch.cat([conditioning_cam2world_pose.reshape(-1, 16), intrinsics.reshape(-1, 9)], 1)
        
    def accumulate_gradients(self, phase, real_img, real_c, gen_z, gen_c, gain, cur_nimg):
        assert phase in ['Gmain', 'Greg', 'Gboth', 'Dmain', 'Dreg', 'Dboth','Gsmooth']
        if self.G.rendering_kwargs.get('density_reg', 0) == 0:
            phase = {'Greg': 'none', 'Gboth': 'Gmain'}.get(phase, phase)
        if self.r1_gamma == 0:
            phase = {'Dreg': 'none', 'Dboth': 'Dmain'}.get(phase, phase)
        blur_sigma = max(1 - cur_nimg / (self.blur_fade_kimg * 1e3), 0) * self.blur_init_sigma if self.blur_fade_kimg > 0 else 0
        r1_gamma = self.r1_gamma

        alpha = min(cur_nimg / (self.gpc_reg_fade_kimg * 1e3), 1) if self.gpc_reg_fade_kimg > 0 else 1
        swapping_prob = (1 - alpha) * 1 + alpha * self.gpc_reg_prob if self.gpc_reg_prob is not None else None

        if self.neural_rendering_resolution_final is not None:
            alpha = min(cur_nimg / (self.neural_rendering_resolution_fade_kimg * 1e3), 1)
            neural_rendering_resolution = int(np.rint(self.neural_rendering_resolution_initial * (1 - alpha) + self.neural_rendering_resolution_final * alpha))
        else:
            neural_rendering_resolution = self.neural_rendering_resolution_initial

        real_img_raw = filtered_resizing(real_img, size=neural_rendering_resolution, f=self.resample_filter, filter_mode=self.filter_mode)

        if self.blur_raw_target:
            blur_size = np.floor(blur_sigma * 3)
            if blur_size > 0:
                f = torch.arange(-blur_size, blur_size + 1, device=real_img_raw.device).div(blur_sigma).square().neg().exp2()
                real_img_raw = upfirdn2d.filter2d(real_img_raw, f / f.sum())

        real_img = {'image': real_img, 'image_raw': real_img_raw}

        # Smothness loss
        # if phase == 'Greg': import pdb; pdb.set_trace()
        if phase in ['Gsmooth']:

        # if :
            id_classes = [1, 4, 5]
            loss = 0
            for id in id_classes:
                if id == 1:
                    erosion = True
                else:
                    erosion = False
                loss += self.load_cz(swapping_prob, real_img_raw.device, gen_z, gen_c, id, erosion )
            training_stats.report('Loss/smooth', loss)
            loss.mul(100).backward()
            

        # Gmain: Maximize logits for generated images.
        
        if phase in ['Gmain', 'Gboth']:
        # if True:
            with torch.autograd.profiler.record_function('Gmain_forward'):
                gen_img, _gen_ws = self.run_G(gen_z, gen_c, swapping_prob=swapping_prob, neural_rendering_resolution=neural_rendering_resolution)
                gen_logits = self.run_D(gen_img, gen_c, blur_sigma=blur_sigma)
                training_stats.report('Loss/scores/fake', gen_logits)
                training_stats.report('Loss/signs/fake', gen_logits.sign())
                loss_Gmain = torch.nn.functional.softplus(-gen_logits)
                training_stats.report('Loss/G/loss', loss_Gmain)
            with torch.autograd.profiler.record_function('Gmain_backward'):
                loss_Gmain.mean().mul(gain).backward()
                # return gen_img

        # Density Regularization
        if phase in ['Greg', 'Gboth'] and self.G.rendering_kwargs.get('density_reg', 0) > 0 and self.G.rendering_kwargs['reg_type'] == 'l1':
        # if True:
            
            if swapping_prob is not None:
                c_swapped = torch.roll(gen_c.clone(), 1, 0)
                c_gen_conditioning = torch.where(torch.rand([], device=gen_c.device) < swapping_prob, c_swapped, gen_c)
            else:
                c_gen_conditioning = torch.zeros_like(gen_c)

            ws = self.G.mapping(gen_z, c_gen_conditioning, update_emas=False)
            if self.style_mixing_prob > 0:
                with torch.autograd.profiler.record_function('style_mixing'):
                    cutoff = torch.empty([], dtype=torch.int64, device=ws.device).random_(1, ws.shape[1])
                    cutoff = torch.where(torch.rand([], device=ws.device) < self.style_mixing_prob, cutoff, torch.full_like(cutoff, ws.shape[1]))
                    ws[:, cutoff:] = self.G.mapping(torch.randn_like(z), c, update_emas=False)[:, cutoff:]
            initial_coordinates = torch.rand((ws.shape[0], 1000, 3), device=ws.device) * 2 - 1
            perturbed_coordinates = initial_coordinates + torch.randn_like(initial_coordinates) * self.G.rendering_kwargs['density_reg_p_dist']
            all_coordinates = torch.cat([initial_coordinates, perturbed_coordinates], dim=1)
            sigma = self.G.sample_mixed(all_coordinates, torch.randn_like(all_coordinates), ws, update_emas=False)['sigma']
            sigma_initial = sigma[:, :sigma.shape[1]//2]
            sigma_perturbed = sigma[:, sigma.shape[1]//2:]

            TVloss = torch.nn.functional.l1_loss(sigma_initial, sigma_perturbed) * self.G.rendering_kwargs['density_reg']
            
            TVloss.mul(gain).backward()


        
        # Alternative density regularization
        if phase in ['Greg', 'Gboth'] and self.G.rendering_kwargs.get('density_reg', 0) > 0 and self.G.rendering_kwargs['reg_type'] == 'monotonic-detach':
        # if True:   
            if swapping_prob is not None:
                c_swapped = torch.roll(gen_c.clone(), 1, 0)
                c_gen_conditioning = torch.where(torch.rand([], device=gen_c.device) < swapping_prob, c_swapped, gen_c)
            else:
                c_gen_conditioning = torch.zeros_like(gen_c)

            ws = self.G.mapping(gen_z, c_gen_conditioning, update_emas=False)

            initial_coordinates = torch.rand((ws.shape[0], 2000, 3), device=ws.device) * 2 - 1 # Front

            perturbed_coordinates = initial_coordinates + torch.tensor([0, 0, -1], device=ws.device) * (1/256) * self.G.rendering_kwargs['box_warp'] # Behind
            all_coordinates = torch.cat([initial_coordinates, perturbed_coordinates], dim=1)
            sigma = self.G.sample_mixed(all_coordinates, torch.randn_like(all_coordinates), ws, update_emas=False)['sigma']
            sigma_initial = sigma[:, :sigma.shape[1]//2]
            sigma_perturbed = sigma[:, sigma.shape[1]//2:]

            monotonic_loss = torch.relu(sigma_initial.detach() - sigma_perturbed).mean() * 10
            monotonic_loss.mul(gain).backward()


            if swapping_prob is not None:
                c_swapped = torch.roll(gen_c.clone(), 1, 0)
                c_gen_conditioning = torch.where(torch.rand([], device=gen_c.device) < swapping_prob, c_swapped, gen_c)
            else:
                c_gen_conditioning = torch.zeros_like(gen_c)

            ws = self.G.mapping(gen_z, c_gen_conditioning, update_emas=False)
            if self.style_mixing_prob > 0:
                with torch.autograd.profiler.record_function('style_mixing'):
                    cutoff = torch.empty([], dtype=torch.int64, device=ws.device).random_(1, ws.shape[1])
                    cutoff = torch.where(torch.rand([], device=ws.device) < self.style_mixing_prob, cutoff, torch.full_like(cutoff, ws.shape[1]))
                    ws[:, cutoff:] = self.G.mapping(torch.randn_like(z), c, update_emas=False)[:, cutoff:]
            initial_coordinates = torch.rand((ws.shape[0], 1000, 3), device=ws.device) * 2 - 1
            perturbed_coordinates = initial_coordinates + torch.randn_like(initial_coordinates) * (1/256) * self.G.rendering_kwargs['box_warp']
            all_coordinates = torch.cat([initial_coordinates, perturbed_coordinates], dim=1)
            sigma = self.G.sample_mixed(all_coordinates, torch.randn_like(all_coordinates), ws, update_emas=False)['sigma']
            sigma_initial = sigma[:, :sigma.shape[1]//2]
            sigma_perturbed = sigma[:, sigma.shape[1]//2:]

            TVloss = torch.nn.functional.l1_loss(sigma_initial, sigma_perturbed) * self.G.rendering_kwargs['density_reg']
            TVloss.mul(gain).backward()

        # Alternative density regularization
        if phase in ['Greg', 'Gboth'] and self.G.rendering_kwargs.get('density_reg', 0) > 0 and self.G.rendering_kwargs['reg_type'] == 'monotonic-fixed':
            if swapping_prob is not None:
                c_swapped = torch.roll(gen_c.clone(), 1, 0)
                c_gen_conditioning = torch.where(torch.rand([], device=gen_c.device) < swapping_prob, c_swapped, gen_c)
            else:
                c_gen_conditioning = torch.zeros_like(gen_c)

            ws = self.G.mapping(gen_z, c_gen_conditioning, update_emas=False)

            initial_coordinates = torch.rand((ws.shape[0], 2000, 3), device=ws.device) * 2 - 1 # Front

            perturbed_coordinates = initial_coordinates + torch.tensor([0, 0, -1], device=ws.device) * (1/256) * self.G.rendering_kwargs['box_warp'] # Behind
            all_coordinates = torch.cat([initial_coordinates, perturbed_coordinates], dim=1)
            sigma = self.G.sample_mixed(all_coordinates, torch.randn_like(all_coordinates), ws, update_emas=False)['sigma']
            sigma_initial = sigma[:, :sigma.shape[1]//2]
            sigma_perturbed = sigma[:, sigma.shape[1]//2:]

            monotonic_loss = torch.relu(sigma_initial - sigma_perturbed).mean() * 10
            monotonic_loss.mul(gain).backward()


            if swapping_prob is not None:
                c_swapped = torch.roll(gen_c.clone(), 1, 0)
                c_gen_conditioning = torch.where(torch.rand([], device=gen_c.device) < swapping_prob, c_swapped, gen_c)
            else:
                c_gen_conditioning = torch.zeros_like(gen_c)

            ws = self.G.mapping(gen_z, c_gen_conditioning, update_emas=False)
            if self.style_mixing_prob > 0:
                with torch.autograd.profiler.record_function('style_mixing'):
                    cutoff = torch.empty([], dtype=torch.int64, device=ws.device).random_(1, ws.shape[1])
                    cutoff = torch.where(torch.rand([], device=ws.device) < self.style_mixing_prob, cutoff, torch.full_like(cutoff, ws.shape[1]))
                    ws[:, cutoff:] = self.G.mapping(torch.randn_like(z), c, update_emas=False)[:, cutoff:]
            initial_coordinates = torch.rand((ws.shape[0], 1000, 3), device=ws.device) * 2 - 1
            perturbed_coordinates = initial_coordinates + torch.randn_like(initial_coordinates) * (1/256) * self.G.rendering_kwargs['box_warp']
            all_coordinates = torch.cat([initial_coordinates, perturbed_coordinates], dim=1)
            sigma = self.G.sample_mixed(all_coordinates, torch.randn_like(all_coordinates), ws, update_emas=False)['sigma']
            sigma_initial = sigma[:, :sigma.shape[1]//2]
            sigma_perturbed = sigma[:, sigma.shape[1]//2:]

            TVloss = torch.nn.functional.l1_loss(sigma_initial, sigma_perturbed) * self.G.rendering_kwargs['density_reg']
            TVloss.mul(gain).backward()

        # Dmain: Minimize logits for generated images.
        loss_Dgen = 0
        if phase in ['Dmain', 'Dboth']:
            with torch.autograd.profiler.record_function('Dgen_forward'):
                gen_img, _gen_ws = self.run_G(gen_z, gen_c, swapping_prob=swapping_prob, neural_rendering_resolution=neural_rendering_resolution, update_emas=True)
                gen_logits = self.run_D(gen_img, gen_c, blur_sigma=blur_sigma, update_emas=True)
                training_stats.report('Loss/scores/fake', gen_logits)
                training_stats.report('Loss/signs/fake', gen_logits.sign())
                loss_Dgen = torch.nn.functional.softplus(gen_logits)
            with torch.autograd.profiler.record_function('Dgen_backward'):
                loss_Dgen.mean().mul(gain).backward()

        # Dmain: Maximize logits for real images.
        # Dr1: Apply R1 regularization.
        if phase in ['Dmain', 'Dreg', 'Dboth']:
            name = 'Dreal' if phase == 'Dmain' else 'Dr1' if phase == 'Dreg' else 'Dreal_Dr1'
            with torch.autograd.profiler.record_function(name + '_forward'):
                real_img_tmp_image = real_img['image'].detach().requires_grad_(phase in ['Dreg', 'Dboth'])
                real_img_tmp_image_raw = real_img['image_raw'].detach().requires_grad_(phase in ['Dreg', 'Dboth'])
                real_img_tmp = {'image': real_img_tmp_image, 'image_raw': real_img_tmp_image_raw}

                real_logits = self.run_D(real_img_tmp, real_c, blur_sigma=blur_sigma)
                training_stats.report('Loss/scores/real', real_logits)
                training_stats.report('Loss/signs/real', real_logits.sign())

                loss_Dreal = 0
                if phase in ['Dmain', 'Dboth']:
                    loss_Dreal = torch.nn.functional.softplus(-real_logits)
                    training_stats.report('Loss/D/loss', loss_Dgen + loss_Dreal)

                loss_Dr1 = 0
                if phase in ['Dreg', 'Dboth']:
                    if self.dual_discrimination:
                        with torch.autograd.profiler.record_function('r1_grads'), conv2d_gradfix.no_weight_gradients():
                            r1_grads = torch.autograd.grad(outputs=[real_logits.sum()], inputs=[real_img_tmp['image'], real_img_tmp['image_raw']], create_graph=True, only_inputs=True)
                            r1_grads_image = r1_grads[0]
                            r1_grads_image_raw = r1_grads[1]
                        r1_penalty = r1_grads_image.square().sum([1,2,3]) + r1_grads_image_raw.square().sum([1,2,3])
                    else: # single discrimination
                        with torch.autograd.profiler.record_function('r1_grads'), conv2d_gradfix.no_weight_gradients():
                            r1_grads = torch.autograd.grad(outputs=[real_logits.sum()], inputs=[real_img_tmp['image']], create_graph=True, only_inputs=True)
                            r1_grads_image = r1_grads[0]
                        r1_penalty = r1_grads_image.square().sum([1,2,3])
                    loss_Dr1 = r1_penalty * (r1_gamma / 2)
                    training_stats.report('Loss/r1_penalty', r1_penalty)
                    training_stats.report('Loss/D/reg', loss_Dr1)

            with torch.autograd.profiler.record_function(name + '_backward'):
                (loss_Dreal + loss_Dr1).mean().mul(gain).backward()

#----------------------------------------------------------------------------<|MERGE_RESOLUTION|>--- conflicted
+++ resolved
@@ -17,7 +17,7 @@
 from torch_utils.ops import conv2d_gradfix
 from torch_utils.ops import upfirdn2d
 from training.dual_discriminator import filtered_resizing
-# from torchvision.utils import save_image
+# # from torchvision.utils import save_image
 import os
 import cv2
 from .face_parser import FaceParser, Erosion2d
@@ -123,11 +123,8 @@
         mask[:, :, :, 0] = 0
         neighbor_loss = mask * ((diff_depth**2).sum(1, keepdims=True)) ** 0.5
         # import pdb; pdb.set_trace()
-<<<<<<< HEAD
         
         # save_image((neighbor_loss - neighbor_loss.min()) / (neighbor_loss.max()-neighbor_loss.min()) , f'test_img/ne_test_loadmd{self.step}.png')
-=======
->>>>>>> d5203272
         
         neighbor_loss = neighbor_loss[mask > 0]
         valid_loss, _ = torch.topk(neighbor_loss, int(0.7 * neighbor_loss.size()[0]))
